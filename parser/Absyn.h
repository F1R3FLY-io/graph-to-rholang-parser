/* File generated by the BNF Converter (bnfc 2.9.6.1). */

#pragma once

/* C++ Abstract Syntax Interface.*/

/********************   TypeDef Section    ********************/

typedef int Integer;
typedef char Char;
typedef double Double;
typedef char *String;
typedef char *Ident;
typedef char *UVar;
typedef char *LVar;

/********************   Forward Declarations    ***********************/
struct Graph_;
typedef struct Graph_ *Graph;

struct Binding_;
typedef struct Binding_ *Binding;

struct GraphBinding_;
typedef struct GraphBinding_ *GraphBinding;

struct Vertex_;
typedef struct Vertex_ *Vertex;

struct Name_;
typedef struct Name_ *Name;

struct ListName_;
typedef struct ListName_ *ListName;

/********************   Abstract Syntax Classes    ********************/

struct Graph_
{
  enum
  {
    is_GNil,
    is_GVertex,
    is_GVar,
    is_GNominate,
    is_GEdgeAnon,
    is_GEdgeNamed,
    is_GRuleAnon,
    is_GRuleNamed,
    is_GSubgraph,
    is_GTensor
  } kind;
  union
  {
    struct
    {
      Graph graph_;
      Vertex vertex_;
    } gVertex_;
    struct
    {
      Graph graph_;
      LVar lvar_;
    } gVar_;
    struct
    {
      Binding binding_;
    } gNominate_;
    struct
    {
      Binding binding_1, binding_2;
    } gEdgeAnon_;
    struct
    {
      Binding binding_1, binding_2;
      Name name_;
    } gEdgeNamed_;
    struct
    {
      Graph graph_1, graph_2;
    } gRuleAnon_;
    struct
    {
      Graph graph_1, graph_2;
      Name name_;
    } gRuleNamed_;
    struct
    {
      GraphBinding graphbinding_;
    } gSubgraph_;
    struct
    {
      Graph graph_1, graph_2;
    } gTensor_;
  } u;
};

Graph make_GNil(void);
Graph make_GVertex(Vertex p0, Graph p1);
Graph make_GVar(LVar p0, Graph p1);
Graph make_GNominate(Binding p0);
Graph make_GEdgeAnon(Binding p0, Binding p1);
Graph make_GEdgeNamed(Name p0, Binding p1, Binding p2);
Graph make_GRuleAnon(Graph p0, Graph p1);
Graph make_GRuleNamed(Name p0, Graph p1, Graph p2);
Graph make_GSubgraph(GraphBinding p0);
Graph make_GTensor(Graph p0, Graph p1);

struct Binding_
{
  enum
  {
    is_VBind
  } kind;
  union
  {
    struct
    {
      Graph graph_;
      LVar lvar_;
      Vertex vertex_;
    } vBind_;
  } u;
};

Binding make_VBind(LVar p0, Vertex p1, Graph p2);

struct GraphBinding_
{
  enum
  {
    is_GBind
  } kind;
  union
  {
    struct
    {
      Graph graph_1, graph_2;
      UVar uvar_;
    } gBind_;
  } u;
};

GraphBinding make_GBind(UVar p0, Graph p1, Graph p2);

struct Vertex_
{
  enum
  {
    is_VName
  } kind;
  union
  {
    struct
    {
      Name name_;
    } vName_;
  } u;
};

Vertex make_VName(Name p0);

struct Name_
{
  enum
  {
    is_NameWildcard,
    is_NameVVar,
    is_NameGVar,
    is_NameQuoteGraph,
    is_NameQuoteVertex
  } kind;
  union
  {
    struct
    {
      LVar lvar_;
    } nameVVar_;
    struct
    {
      UVar uvar_;
    } nameGVar_;
    struct
    {
      Graph graph_;
    } nameQuoteGraph_;
    struct
    {
      Vertex vertex_;
    } nameQuoteVertex_;
  } u;
};

Name make_NameWildcard(void);
Name make_NameVVar(LVar p0);
Name make_NameGVar(UVar p0);
Name make_NameQuoteGraph(Graph p0);
Name make_NameQuoteVertex(Vertex p0);

LVar make_LVar(const char *p0);
UVar make_UVar(const char *p0);

struct ListName_
{
  Name name_;
  ListName listname_;
};

ListName make_ListName(Name p1, ListName p2);

/***************************   Cloning   ******************************/

Graph clone_Graph(Graph p);
Binding clone_Binding(Binding p);
GraphBinding clone_GraphBinding(GraphBinding p);
Vertex clone_Vertex(Vertex p);
Name clone_Name(Name p);
LVar clone_LVar(LVar p0);
UVar clone_UVar(UVar p0);
ListName clone_ListName(ListName p);

/********************   Recursive Destructors    **********************/

/* These free an entire abstract syntax tree
 * including all subtrees and strings.
 *
 * Will not work properly if there is sharing in the tree,
 * i.e., when some pointers are aliased.  In this case
 * it will attempt to free the same memory twice.
 */

void free_Graph(Graph p);
void free_Binding(Binding p);
void free_GraphBinding(GraphBinding p);
void free_Vertex(Vertex p);
void free_Name(Name p);
<<<<<<< HEAD
=======
void free_LVar(LVar p0);
void free_UVar(UVar p0);
>>>>>>> e782ca2e
void free_ListName(ListName p);<|MERGE_RESOLUTION|>--- conflicted
+++ resolved
@@ -234,9 +234,6 @@
 void free_GraphBinding(GraphBinding p);
 void free_Vertex(Vertex p);
 void free_Name(Name p);
-<<<<<<< HEAD
-=======
 void free_LVar(LVar p0);
 void free_UVar(UVar p0);
->>>>>>> e782ca2e
 void free_ListName(ListName p);